--- conflicted
+++ resolved
@@ -24,26 +24,11 @@
 //! The [`UserData`] trait can be implemented by user-defined types to make them available to Lua.
 //! Methods and operators to be used from Lua can be added using the [`UserDataMethods`] API.
 //!
-//! # Hooks
-//!
-//! The [`Lua`] struct provides you with a [hook] setter method which you may call to gain
-//! information about your script or simply to control it.
-//!
-//! You are safe to use an `FnMut` function as Lua will never call your hook if you are executing
-//! more Lua code within the hook. You have full access to Lua from it.
-//!
 //! [Lua programming language]: https://www.lua.org/
 //! [`Lua`]: struct.Lua.html
-<<<<<<< HEAD
 //! [executing]: struct.Context.html#method.exec
 //! [evaluating]: struct.Context.html#method.eval
 //! [globals]: struct.Context.html#method.globals
-=======
-//! [executing]: struct.Lua.html#method.exec
-//! [evaluating]: struct.Lua.html#method.eval
-//! [globals]: struct.Lua.html#method.globals
-//! [hook]: struct.Lua.html#method.set_hook
->>>>>>> f6717e27
 //! [`ToLua`]: trait.ToLua.html
 //! [`FromLua`]: trait.FromLua.html
 //! [`ToLuaMulti`]: trait.ToLuaMulti.html
@@ -65,6 +50,7 @@
 mod context;
 mod conversion;
 mod function;
+mod hook;
 mod lua;
 mod markers;
 mod multi;
@@ -76,12 +62,11 @@
 mod userdata;
 mod util;
 mod value;
-pub mod hook;
 
-<<<<<<< HEAD
 pub use crate::context::Context;
 pub use crate::error::{Error, ExternalError, ExternalResult, Result};
 pub use crate::function::Function;
+pub use crate::hook::{Debug, HookTriggers};
 pub use crate::lua::{Lua, StdLib};
 pub use crate::multi::Variadic;
 pub use crate::scope::Scope;
@@ -91,19 +76,5 @@
 pub use crate::types::{Integer, LightUserData, Number, RegistryKey};
 pub use crate::userdata::{AnyUserData, MetaMethod, UserData, UserDataMethods};
 pub use crate::value::{FromLua, FromLuaMulti, MultiValue, Nil, ToLua, ToLuaMulti, Value};
-=======
-pub use error::{Error, ExternalError, ExternalResult, Result};
-pub use function::Function;
-pub use lua::Lua;
-pub use multi::Variadic;
-pub use scope::Scope;
-pub use string::String;
-pub use table::{Table, TablePairs, TableSequence};
-pub use thread::{Thread, ThreadStatus};
-pub use types::{Integer, LightUserData, Number, RegistryKey};
-pub use userdata::{AnyUserData, MetaMethod, UserData, UserDataMethods};
-pub use value::{FromLua, FromLuaMulti, MultiValue, Nil, ToLua, ToLuaMulti, Value};
-pub use hook::HookTriggers;
->>>>>>> f6717e27
 
 pub mod prelude;